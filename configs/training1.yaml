task_name: cylinder_task

# LLM params
llm_backbone: facebook/opt-125m  # facebook/opt-350m, facebook/opt-125m, facebook/opt-2.7b, huggyllama/llama-7b
llm_layers: 0
llm_4bit_loading: false
freeze_llm: false
lora_config:
  r: 16
  lora_alpha: 64
  lora_dropout: 0.1
  bias: none
half_precision: true
flash_attention: true
use_deepspeed: false
input_emb_layer_norm_eps: 1.0e-05
input_emb_layer_dropout: 0.1
<<<<<<< HEAD
use_bos_token: false
diff_scale_factor: 1.   # Scale factor for diffs
=======
use_bos_token: true
diff_scale_factor: 0.03   # Scale factor for diffs
>>>>>>> a4983e8f

#  Positional embedding params
pos_embedding_type: rope  # "pos", "rope"
init_pos_embed: "normal"   # "normal", "zero", "scaled"
use_patches_self_attention: false
max_num_embed: 24

# Encoder params
encoder_params:
    type: MLP
    num_layers: 2
    hidden_dim: 512
    activation: leakyrelu    # relu, leakyrelu, gelu, tanh, sigmoid, linear

# Decoder params
decoder_params:
    type: MLP
    num_layers: 2
    hidden_dim: 512
    activation: leakyrelu    # relu, leakyrelu, gelu, tanh, sigmoid, linear
    zero_last_layer: true

# Training params
batch_size: 8
num_epochs: 301
epoch_size: 100
<<<<<<< HEAD
learning_rate: 0.001
weight_decay: 0
optimizer: adamw
loss_function: ['rmse']
loss_weighting: [1]
schedule_epoch: 150
schedule_gamma: 0.5
=======
learning_rate: 10.e-4
weight_decay: 0
optimizer: adam
loss_function: ['mae', 'mse']
loss_weighting: [0.3, 10]
schedule_epoch: 50
schedule_gamma: 0.8
# Teacher forcing params
teacher_forcing: true

>>>>>>> a4983e8f

# Dataloader params
num_workers: 8
load_dir: ./ds/MGN/cylinder_dataset/train
patch_size: [16, 16]
stride: [16, 16]
seq_len: 10
seq_interval: 2
resolution: 240
normalize_ds: false
fit_diffs: true

# Logging params
enable_wandb: false
<<<<<<< HEAD
=======
save_on: false
>>>>>>> a4983e8f
save_model_each: 20
checkpoint_save_path: model_checkpoints

<|MERGE_RESOLUTION|>--- conflicted
+++ resolved
@@ -2,7 +2,7 @@
 
 # LLM params
 llm_backbone: facebook/opt-125m  # facebook/opt-350m, facebook/opt-125m, facebook/opt-2.7b, huggyllama/llama-7b
-llm_layers: 0
+llm_layers: 7
 llm_4bit_loading: false
 freeze_llm: false
 lora_config:
@@ -15,16 +15,11 @@
 use_deepspeed: false
 input_emb_layer_norm_eps: 1.0e-05
 input_emb_layer_dropout: 0.1
-<<<<<<< HEAD
-use_bos_token: false
-diff_scale_factor: 1.   # Scale factor for diffs
-=======
 use_bos_token: true
 diff_scale_factor: 0.03   # Scale factor for diffs
->>>>>>> a4983e8f
 
 #  Positional embedding params
-pos_embedding_type: rope  # "pos", "rope"
+pos_embedding_type: pos  # "pos", "rope"
 init_pos_embed: "normal"   # "normal", "zero", "scaled"
 use_patches_self_attention: false
 max_num_embed: 24
@@ -48,15 +43,6 @@
 batch_size: 8
 num_epochs: 301
 epoch_size: 100
-<<<<<<< HEAD
-learning_rate: 0.001
-weight_decay: 0
-optimizer: adamw
-loss_function: ['rmse']
-loss_weighting: [1]
-schedule_epoch: 150
-schedule_gamma: 0.5
-=======
 learning_rate: 10.e-4
 weight_decay: 0
 optimizer: adam
@@ -67,7 +53,6 @@
 # Teacher forcing params
 teacher_forcing: true
 
->>>>>>> a4983e8f
 
 # Dataloader params
 num_workers: 8
@@ -82,10 +67,7 @@
 
 # Logging params
 enable_wandb: false
-<<<<<<< HEAD
-=======
 save_on: false
->>>>>>> a4983e8f
 save_model_each: 20
 checkpoint_save_path: model_checkpoints
 
