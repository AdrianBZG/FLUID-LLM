--- conflicted
+++ resolved
@@ -1,8 +1,8 @@
 task_name: cylinder_task
 
 # LLM params
-llm_backbone: huggyllama/llama-7b
-llm_layers: 32
+llm_backbone: facebook/opt-350m
+llm_layers: 10
 llm_4bit_loading: false
 freeze_llm: false
 lora_config:
@@ -46,15 +46,9 @@
 learning_rate: 0.01
 weight_decay: 0
 optimizer: adam
-<<<<<<< HEAD
-loss_function: ['mse']
-loss_weighting: [10]
-schedule_epoch: 30
-=======
 loss_function: ['mae', 'mse']
 loss_weighting: [0.01, 1]
 schedule_epoch: 50
->>>>>>> 5d6be785
 schedule_gamma: 0.75
 
 # Dataloader params
@@ -68,6 +62,6 @@
 
 # Logging params
 enable_wandb: false
-save_model_each: 10
+save_model_each: 20
 checkpoint_save_path: model_checkpoints
 
