"""
Module defining a trainer for a LLM on a given dataset.
"""

import torch
from torch.utils.data import DataLoader
from dataloader.simple_dataloader import MGNDataloader
from utils import get_available_device, get_trainable_parameters
from losses import CombinedLoss
from models.model import MultivariateTimeLLM


def get_data_loader(config):
<<<<<<< HEAD
    ds = MGNSeqDataloader(load_dir=config['load_dir'],
                          resolution=config['resolution'],
                          patch_size=config['patch_size'],
                          stride=config['stride'],
                          seq_len=config['seq_len'],
                          seq_interval=config['seq_interval'])

    if config['multiprocess']:
        dl = ParallelDataGenerator(ds,
                                   num_procs=config['num_workers'],
                                   batch_size=config['batch_size'],
                                   epoch_size=config['epoch_size'])
        dl.run()
    else:
        dl = SingleDataloader(ds,
                              batch_size=config['batch_size'],
                              epoch_size=config['epoch_size'])

=======
    ds = MGNDataloader(load_dir=config['load_dir'],
                       resolution=config['resolution'],
                       patch_size=config['patch_size'],
                       stride=config['stride'],
                       seq_len=config['seq_len'],
                       seq_interval=config['seq_interval'],
                       step_per_ep=config['epoch_size'] * config['batch_size']
                       )

    dl = DataLoader(ds, batch_size=config['batch_size'], num_workers=config['num_workers'], prefetch_factor=2, pin_memory=True)
>>>>>>> 5d6be785
    return dl


class Trainer:
    def __init__(self, params, model: MultivariateTimeLLM, device):
        """
        params (dict): A dict with the configuration parameters (e.g., learning rate, optimizer, etc.)
        """
        super().__init__()

        self.params = params
        self.model = model
        self.loss_fn = CombinedLoss(params['loss_function'], params['loss_weighting'])

        self.device = device

    def calculate_loss(self, preds: torch.Tensor, diffs: torch.Tensor, bc_mask: torch.Tensor):
        loss, all_losses = self.loss_fn(preds=preds, target=diffs, mask=bc_mask)
        return loss, all_losses

    def prepare_optimizers(self):
        params = self.model.parameters()
        print(f"The model has {get_trainable_parameters(self.model)} trainable parameters")

        optimizer_type = self.params['optimizer']
        if optimizer_type == "adamw":
            optimizer = torch.optim.AdamW(list(params),
                                          lr=self.params['learning_rate'],
                                          weight_decay=self.params['weight_decay'])
        elif optimizer_type == "adam":
            optimizer = torch.optim.Adam(list(params),
                                         lr=self.params['learning_rate'],
                                         weight_decay=self.params['weight_decay'])
        elif optimizer_type == "sgd":
            optimizer = torch.optim.SGD(list(params),
                                        lr=self.params['learning_rate'],
                                        weight_decay=self.params['weight_decay'])
        else:
            raise ValueError(f"Unknown optimizer type: {optimizer_type}")

<<<<<<< HEAD
        scheduler = torch.optim.lr_scheduler.StepLR(optimizer=optimizer,
                                                    step_size=self.params['schedule_epoch'],
                                                    gamma=self.params['schedule_gamma'])
=======
        self.optimizer = optimizer
        self.scheduler = torch.optim.lr_scheduler.StepLR(optimizer=self.optimizer,
                                                         step_size=self.params['schedule_epoch'],
                                                         gamma=self.params['schedule_gamma'])
>>>>>>> 5d6be785

        return optimizer, scheduler

    def run_train_step(self, states, diffs, bc_mask, position_ids):
        """
        Returns
        - loss (torch.Tensor): The total loss, used for backpropagation
        - metrics_to_log (dict): A dictionary with the calculated metrics (detached from the computational graph)
        """
        self.model.train()

<<<<<<< HEAD
=======
        states, diffs = states.to(self.precision), diffs.to(self.precision)
        states, diffs, position_ids, bc_mask = states.to(self.device), diffs.to(self.device), position_ids.to(self.device), bc_mask.to(self.device)
        # Rescale diffs
        diffs = diffs * self.params['diff_scale_factor']

>>>>>>> 5d6be785
        # Forward pass
        backbone_out, preds = self.model(states, position_ids)

        # Calculate loss
        loss, all_losses = self.calculate_loss(preds, diffs, bc_mask)

        # Calculate metrics
        log_metrics = {"train_loss": loss.detach().item()}
        log_metrics.update(all_losses)

        return loss, log_metrics

    @torch.no_grad()
    def run_eval_step(self, batch):
        self.model.eval()

        states, diffs, bc_mask, position_ids = batch

        states, diffs = states, diffs
        states, diffs, position_ids, bc_mask = states.to(self.device), diffs.to(self.device), position_ids.to(
            self.device), bc_mask.to(self.device)

        # Forward pass
        backbone_out, preds = self.model(states, position_ids)

        # Calculate loss
        loss = self.calculate_loss(preds, diffs, bc_mask)

        # Calculate metrics
        log_metrics = {"eval_loss": loss["loss"].detach().item()}

        return log_metrics<|MERGE_RESOLUTION|>--- conflicted
+++ resolved
@@ -11,26 +11,6 @@
 
 
 def get_data_loader(config):
-<<<<<<< HEAD
-    ds = MGNSeqDataloader(load_dir=config['load_dir'],
-                          resolution=config['resolution'],
-                          patch_size=config['patch_size'],
-                          stride=config['stride'],
-                          seq_len=config['seq_len'],
-                          seq_interval=config['seq_interval'])
-
-    if config['multiprocess']:
-        dl = ParallelDataGenerator(ds,
-                                   num_procs=config['num_workers'],
-                                   batch_size=config['batch_size'],
-                                   epoch_size=config['epoch_size'])
-        dl.run()
-    else:
-        dl = SingleDataloader(ds,
-                              batch_size=config['batch_size'],
-                              epoch_size=config['epoch_size'])
-
-=======
     ds = MGNDataloader(load_dir=config['load_dir'],
                        resolution=config['resolution'],
                        patch_size=config['patch_size'],
@@ -41,7 +21,6 @@
                        )
 
     dl = DataLoader(ds, batch_size=config['batch_size'], num_workers=config['num_workers'], prefetch_factor=2, pin_memory=True)
->>>>>>> 5d6be785
     return dl
 
 
@@ -82,16 +61,9 @@
         else:
             raise ValueError(f"Unknown optimizer type: {optimizer_type}")
 
-<<<<<<< HEAD
         scheduler = torch.optim.lr_scheduler.StepLR(optimizer=optimizer,
                                                     step_size=self.params['schedule_epoch'],
                                                     gamma=self.params['schedule_gamma'])
-=======
-        self.optimizer = optimizer
-        self.scheduler = torch.optim.lr_scheduler.StepLR(optimizer=self.optimizer,
-                                                         step_size=self.params['schedule_epoch'],
-                                                         gamma=self.params['schedule_gamma'])
->>>>>>> 5d6be785
 
         return optimizer, scheduler
 
@@ -103,14 +75,9 @@
         """
         self.model.train()
 
-<<<<<<< HEAD
-=======
-        states, diffs = states.to(self.precision), diffs.to(self.precision)
-        states, diffs, position_ids, bc_mask = states.to(self.device), diffs.to(self.device), position_ids.to(self.device), bc_mask.to(self.device)
         # Rescale diffs
         diffs = diffs * self.params['diff_scale_factor']
 
->>>>>>> 5d6be785
         # Forward pass
         backbone_out, preds = self.model(states, position_ids)
 
@@ -129,10 +96,6 @@
 
         states, diffs, bc_mask, position_ids = batch
 
-        states, diffs = states, diffs
-        states, diffs, position_ids, bc_mask = states.to(self.device), diffs.to(self.device), position_ids.to(
-            self.device), bc_mask.to(self.device)
-
         # Forward pass
         backbone_out, preds = self.model(states, position_ids)
 
