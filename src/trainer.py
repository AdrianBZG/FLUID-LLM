"""
Module defining a trainer for a LLM on a given dataset.
"""

import torch

from dataloader.MGN_dataloader import MGNSeqDataloader
from dataloader.parallel_dataloader import ParallelDataGenerator, SingleDataloader
from utils import get_available_device, get_trainable_parameters
<<<<<<< HEAD
from losses import get_loss_fn
=======
from losses import CombinedLoss
>>>>>>> eb11b74d
from models.model import MultivariateTimeLLM


def get_data_loader(config):
    ds = MGNSeqDataloader(load_dir=config['load_dir'],
                          resolution=config['resolution'],
                          patch_size=config['patch_size'],
                          stride=config['stride'],
                          seq_len=config['seq_len'],
                          seq_interval=config['seq_interval'])

    if config['multiprocess']:
        dl = ParallelDataGenerator(ds, num_procs=config['num_workers'], bs=config['batch_size'], epoch_size=config['epoch_size'])
        dl.run()
    else:
        dl = SingleDataloader(ds, bs=config['batch_size'], epoch_size=config['epoch_size'])

    return dl


class Trainer:
<<<<<<< HEAD
    def __init__(self, params, model: MultivariateTimeLLM, precision, device):
=======
    optimizer: torch.optim.Optimizer
    scheduler: torch.optim.lr_scheduler.LRScheduler

    def __init__(self, params, model: MultivariateTimeLLM, precision, device=get_available_device()):
>>>>>>> eb11b74d
        """
        params (dict): A dict with the configuration parameters (e.g., learning rate, optimizer, etc.)
        """
        super().__init__()

        self.params = params
        self.model = model
<<<<<<< HEAD
        self.loss_fn = get_loss_fn(params['loss_function'])
=======
        self.loss_fn = CombinedLoss(params['loss_function'], params['loss_weighting'])
>>>>>>> eb11b74d

        self.precision = precision
        self.device = device

        self.prepare_optimizers()

    def calculate_loss(self, preds: torch.Tensor, diffs: torch.Tensor, bc_mask: torch.Tensor):
<<<<<<< HEAD
        loss = self.loss_fn(preds=preds, target=diffs, mask=bc_mask)
        return {"loss": loss}
=======
        loss, all_losses = self.loss_fn(preds=preds, target=diffs, mask=bc_mask)
        return loss, all_losses
>>>>>>> eb11b74d

    def prepare_optimizers(self):
        params = self.model.parameters()
        print(f"The model has {get_trainable_parameters(self.model)} trainable parameters")

        optimizer_type = self.params['optimizer']
        if optimizer_type == "adamw":
            optimizer = torch.optim.AdamW(list(params),
                                          lr=self.params['learning_rate'],
                                          weight_decay=self.params['weight_decay'])
        elif optimizer_type == "adam":
            optimizer = torch.optim.Adam(list(params),
                                         lr=self.params['learning_rate'],
                                         weight_decay=self.params['weight_decay'])
        elif optimizer_type == "sgd":
            optimizer = torch.optim.SGD(list(params),
                                        lr=self.params['learning_rate'],
                                        weight_decay=self.params['weight_decay'])
        else:
            raise ValueError(f"Unknown optimizer type: {optimizer_type}")

        self.optimizer = optimizer
        self.scheduler = torch.optim.lr_scheduler.StepLR(optimizer=self.optimizer,
                                                    step_size=self.params['schedule_epoch'],
                                                    gamma=self.params['schedule_gamma'])

    def run_train_step(self, states, diffs, bc_mask, position_ids):
        """
        Returns
        - loss (torch.Tensor): The total loss, used for backpropagation
        - metrics_to_log (dict): A dictionary with the calculated metrics (detached from the computational graph)
        """
        self.model.train()

        states, diffs = states.to(self.precision), diffs.to(self.precision)
        states, diffs, position_ids, bc_mask = states.to(self.device), diffs.to(self.device), position_ids.to(self.device), bc_mask.to(self.device)

        # Forward pass
        backbone_out, preds = self.model(states, position_ids)

        # Calculate loss
        loss, all_losses = self.calculate_loss(preds, diffs, bc_mask)

        # Calculate metrics
        log_metrics = {"train_loss": loss.detach().item()}
        log_metrics.update(all_losses)

        return loss, log_metrics

    @torch.no_grad()
    def run_eval_step(self, batch):
        self.model.eval()

        states, diffs, bc_mask, position_ids = batch

        states, diffs = states.to(self.precision), diffs.to(self.precision)
        states, diffs, position_ids, bc_mask = states.to(self.device), diffs.to(self.device), position_ids.to(
            self.device), bc_mask.to(self.device)

        # Forward pass
        backbone_out, preds = self.model(states, position_ids)

        # Calculate loss
        loss = self.calculate_loss(preds, diffs, bc_mask)

        # Calculate metrics
        log_metrics = {"eval_loss": loss["loss"].detach().item()}

        return log_metrics<|MERGE_RESOLUTION|>--- conflicted
+++ resolved
@@ -7,11 +7,7 @@
 from dataloader.MGN_dataloader import MGNSeqDataloader
 from dataloader.parallel_dataloader import ParallelDataGenerator, SingleDataloader
 from utils import get_available_device, get_trainable_parameters
-<<<<<<< HEAD
-from losses import get_loss_fn
-=======
 from losses import CombinedLoss
->>>>>>> eb11b74d
 from models.model import MultivariateTimeLLM
 
 
@@ -33,14 +29,10 @@
 
 
 class Trainer:
-<<<<<<< HEAD
-    def __init__(self, params, model: MultivariateTimeLLM, precision, device):
-=======
     optimizer: torch.optim.Optimizer
     scheduler: torch.optim.lr_scheduler.LRScheduler
 
-    def __init__(self, params, model: MultivariateTimeLLM, precision, device=get_available_device()):
->>>>>>> eb11b74d
+    def __init__(self, params, model: MultivariateTimeLLM, precision, device):
         """
         params (dict): A dict with the configuration parameters (e.g., learning rate, optimizer, etc.)
         """
@@ -48,25 +40,14 @@
 
         self.params = params
         self.model = model
-<<<<<<< HEAD
-        self.loss_fn = get_loss_fn(params['loss_function'])
-=======
         self.loss_fn = CombinedLoss(params['loss_function'], params['loss_weighting'])
->>>>>>> eb11b74d
 
         self.precision = precision
         self.device = device
 
-        self.prepare_optimizers()
-
     def calculate_loss(self, preds: torch.Tensor, diffs: torch.Tensor, bc_mask: torch.Tensor):
-<<<<<<< HEAD
-        loss = self.loss_fn(preds=preds, target=diffs, mask=bc_mask)
-        return {"loss": loss}
-=======
         loss, all_losses = self.loss_fn(preds=preds, target=diffs, mask=bc_mask)
         return loss, all_losses
->>>>>>> eb11b74d
 
     def prepare_optimizers(self):
         params = self.model.parameters()
@@ -88,10 +69,11 @@
         else:
             raise ValueError(f"Unknown optimizer type: {optimizer_type}")
 
-        self.optimizer = optimizer
-        self.scheduler = torch.optim.lr_scheduler.StepLR(optimizer=self.optimizer,
+        scheduler = torch.optim.lr_scheduler.StepLR(optimizer=optimizer,
                                                     step_size=self.params['schedule_epoch'],
                                                     gamma=self.params['schedule_gamma'])
+
+        return optimizer, scheduler
 
     def run_train_step(self, states, diffs, bc_mask, position_ids):
         """
