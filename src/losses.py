"""
Module defining the losses used for training.
"""
import torch
import torch as t
import torch.nn as nn


class MSELoss(nn.Module):
    def __init__(self):
        super(MSELoss, self).__init__()
        self.mse_loss = nn.MSELoss(reduction='none')

    def forward(self, preds: torch.Tensor, target: torch.Tensor, mask: torch.Tensor) -> torch.float:
        """
        Mean Squared Error loss.

        :param preds: Forecast values. Shape: batch, time
        :param target: Target values. Shape: batch, time
        :param mask: 0/1 mask. Shape: batch, time
        :return: Loss value
        """
        # Invert mask so 1 is wanted pixel
        mask = ~mask
        # Apply mask to input and target
        input_masked = torch.masked_select(preds, mask)
        target_masked = torch.masked_select(target, mask)

        loss = self.mse_loss(input_masked, target_masked)
        loss = loss.sum()

        non_zero_elements = mask.sum()
        mse_loss_val = loss / non_zero_elements
        return mse_loss_val

    def __repr__(self):
        return "MSE"


class RMSELoss(nn.Module):
    def __init__(self):
        super(RMSELoss, self).__init__()

    def forward(self, preds: torch.Tensor, target: torch.Tensor, mask: torch.Tensor) -> torch.float:
        """
        Root Mean Squared Error loss.

        :param preds: Forecast values. Shape: batch, time
        :param target: Target values. Shape: batch, time
        :param mask: 0/1 mask. Shape: batch, time
        :return: Loss value
        """
        # Invert mask so 1 is wanted pixel
        mask = ~mask

        # Apply mask to input and target
        input_masked = torch.masked_select(preds, mask)
        target_masked = torch.masked_select(target, mask)

        # Calculate RMSE
        loss = torch.sqrt(torch.mean((input_masked - target_masked) ** 2))
        return loss


class MAPELoss(nn.Module):
    def __init__(self, eps=1e-5):
        super(MAPELoss, self).__init__()

        self.eps = eps

    def forward(self, preds: torch.Tensor, target: torch.Tensor, mask: torch.Tensor) -> torch.float:
        """
        MAPE loss as defined in: https://en.wikipedia.org/wiki/Mean_absolute_percentage_error

        :param preds: Forecast values. Shape: batch, time
        :param target: Target values. Shape: batch, time
        :param mask: 0/1 mask. Shape: batch, time
        :return: Loss value
        """
        # Invert mask so 1 is wanted pixel
        mask = ~mask

        # Apply mask to input and target
        input_masked = torch.masked_select(preds, mask)
        target_masked = torch.masked_select(target, mask)

        # Clamp loss to avoid division by zero
        target_abs = torch.abs(target_masked).clamp(min=self.eps)

        # Calculate MAPE
        loss = torch.abs((input_masked - target_masked) / target_abs)

        loss = loss.clamp(max=1.)
        return torch.mean(loss)


class SMAPELoss(nn.Module):
    def __init__(self, eps=1e-5):
        super(SMAPELoss, self).__init__()

        self.eps = eps

    def forward(self, preds: torch.Tensor, target: torch.Tensor, mask: torch.Tensor) -> torch.float:
        """
        sMAPE loss as defined in https://robjhyndman.com/hyndsight/smape/ (Makridakis 1993)

        :param preds: Forecast values. Shape: batch, time
        :param target: Target values. Shape: batch, time
        :param mask: 0/1 mask. Shape: batch, time
        :return: Loss value
        """
        # Invert mask so 1 is wanted pixel
        mask = ~mask

        delta_y = t.abs((target - preds))
        scale = t.abs(target) + t.abs(preds) + self.eps

        smape = delta_y / scale
        smape = smape * mask
        smape = 2 * t.mean(smape)
        return smape


class MAELoss(nn.Module):
    def __init__(self):
        super(MAELoss, self).__init__()

    def forward(self, preds: torch.Tensor, target: torch.Tensor, mask: torch.Tensor) -> torch.float:
        """
        MAE Loss

        Calculates Mean Absolute Error between
        y and y_hat. MAE measures the relative prediction
        accuracy of a forecasting method by calculating the
        deviation of the prediction and the true
        value at a given time and averages these devations
        over the length of the series.
        """
        # Invert mask so 1 is wanted pixel
        mask = ~mask
        # Apply mask to input and target
        input_masked = torch.masked_select(preds, mask)
        target_masked = torch.masked_select(target, mask)

        mae = t.abs(input_masked - target_masked)
        mae = t.sum(mae)

        non_zero_elements = mask.sum()
        mse_loss_val = mae / non_zero_elements
        return mse_loss_val

<<<<<<< HEAD

class CombinedLoss(nn.Module):
    def __init__(self, loss_fns):
        super(CombinedLoss, self).__init__()
        self.loss_fns = nn.ModuleList([get_loss_fn(loss_fn) for loss_fn in loss_fns])
=======
    def __repr__(self):
        return "MAE"


class CombinedLoss(nn.Module):
    def __init__(self, loss_fns, weighting):
        super(CombinedLoss, self).__init__()
        self.loss_fns = nn.ModuleList([self.get_loss_fn(loss_fn) for loss_fn in loss_fns])
        self.weighting = weighting
>>>>>>> eb11b74d

    def forward(self, preds: torch.Tensor, target: torch.Tensor, mask: torch.Tensor) -> torch.float:
        """
        Combined loss function.

        :param preds: Forecast values. Shape: batch, time
        :param target: Target values. Shape: batch, time
        :param mask: 0/1 mask. Shape: batch, time
        :return: Loss value
        """
<<<<<<< HEAD
        loss = 0
        for loss_fn in self.loss_fns:
            loss += loss_fn(preds, target, mask)

        return loss


def get_loss_fn(loss_fn):
    if isinstance(loss_fn, list):
        return CombinedLoss(loss_fn)
    else:
=======

        tot_loss = 0
        all_losses = {}
        for loss_fn, weighting in zip(self.loss_fns, self.weighting):
            l = loss_fn(preds, target, mask)

            tot_loss += l * weighting

            all_losses[str(loss_fn)] = l

        return tot_loss, all_losses

    def get_loss_fn(self, loss_fn):
>>>>>>> eb11b74d
        if loss_fn == "mse":
            return MSELoss()
        elif loss_fn == "rmse":
            return RMSELoss()
        elif loss_fn == "mae":
            return MAELoss()
        elif loss_fn == "mape":
            return MAPELoss()
        elif loss_fn == "smape":
            return SMAPELoss()
        else:
            raise ValueError(f"Unknown loss function: {loss_fn}")<|MERGE_RESOLUTION|>--- conflicted
+++ resolved
@@ -149,13 +149,6 @@
         mse_loss_val = mae / non_zero_elements
         return mse_loss_val
 
-<<<<<<< HEAD
-
-class CombinedLoss(nn.Module):
-    def __init__(self, loss_fns):
-        super(CombinedLoss, self).__init__()
-        self.loss_fns = nn.ModuleList([get_loss_fn(loss_fn) for loss_fn in loss_fns])
-=======
     def __repr__(self):
         return "MAE"
 
@@ -165,7 +158,6 @@
         super(CombinedLoss, self).__init__()
         self.loss_fns = nn.ModuleList([self.get_loss_fn(loss_fn) for loss_fn in loss_fns])
         self.weighting = weighting
->>>>>>> eb11b74d
 
     def forward(self, preds: torch.Tensor, target: torch.Tensor, mask: torch.Tensor) -> torch.float:
         """
@@ -176,19 +168,6 @@
         :param mask: 0/1 mask. Shape: batch, time
         :return: Loss value
         """
-<<<<<<< HEAD
-        loss = 0
-        for loss_fn in self.loss_fns:
-            loss += loss_fn(preds, target, mask)
-
-        return loss
-
-
-def get_loss_fn(loss_fn):
-    if isinstance(loss_fn, list):
-        return CombinedLoss(loss_fn)
-    else:
-=======
 
         tot_loss = 0
         all_losses = {}
@@ -202,7 +181,6 @@
         return tot_loss, all_losses
 
     def get_loss_fn(self, loss_fn):
->>>>>>> eb11b74d
         if loss_fn == "mse":
             return MSELoss()
         elif loss_fn == "rmse":
