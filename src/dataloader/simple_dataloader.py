"""Plots a CFD trajectory rollout."""

import numpy as np
import os
import pickle
import random
from cprint import c_print
import time

import torch
from torch.utils.data import Dataset, DataLoader
from dataloader.mesh_utils import to_grid, get_mesh_interpolation


def num_patches(dim_size, kern_size, stride, padding=0):
    """
    Returns the number of patches that can be extracted from an image
    """
    return (dim_size + 2 * padding - kern_size) // stride + 1


class MGNDataset(Dataset):
    """ Load a single timestep from the dataset."""

    def __init__(self, load_dir, resolution: int, patch_size: tuple, stride: tuple, seq_len: int, fit_diffs: bool, seq_interval=1,
                 pad=True, mode="train", normalize=True):
        super(MGNDataset, self).__init__()

        assert mode in ["train", "valid", "test"]

        self.mode = mode
        self.load_dir = load_dir
        self.resolution = resolution
        self.patch_size = patch_size
        self.stride = stride
        self.pad = pad
        self.seq_len = seq_len
        self.seq_interval = seq_interval
        self.max_step_num = 600 - self.seq_len * self.seq_interval
        self.normalize = normalize
        self.fit_diffs = fit_diffs

        self.save_files = sorted([f for f in os.listdir(f"{self.load_dir}/") if f.endswith('.pkl')])

        # Load a random file to get min and max values and patch size
        triang, tri_index, grid_x, grid_y, save_data = self._load_step(self.save_files[1])
        state, _ = self._get_step(triang, tri_index, grid_x, grid_y, save_data, step_num=20)

        # Get min and max values for each channel
        self.ds_min_max = [(state[0].min(), state[0].max()), (state[1].min(), state[1].max()), (state[2].min(), state[2].max())]

        # Calculate number of patches, assuming stride = patch_size
        x_px, y_px = state.shape[1:]

        self.N_x_patch, self.N_y_patch = num_patches(x_px, patch_size[0], stride[0]), num_patches(y_px, patch_size[1], stride[1])
        self.N_patch = self.N_x_patch * self.N_y_patch

    def __getitem__(self, idx):
        """
        Returns as all patches as a single sequence for file with index idx, ready to be encoded by the LLM as a single element of batch.
        Return:
             state.shape = ((seq_len - 1) * num_patches, 3, H, W)
             diff.shape = ((seq_len - 1)  * num_patches, 3, H, W)
             patch_idx: [x_idx, y_idx, t_idx] for each patch

        """
        # Time sampling is random during training, but set to a fix value during test and valid, to ensure repeatability.
        step_num = random.randint(0, self.max_step_num)
        step_num = 100 if self.mode in ["test", "valid"] else step_num
        return self.ds_get(save_file=self.save_files[idx], step_num=step_num)

    def ds_get(self, save_file=None, step_num=None):
        """
        Returns as all patches as a single sequence, ready to be encoded by the LLM as a single element of batch.
        Return:
             state.shape = ((seq_len - 1) * num_patches, 3, H, W)
             diff.shape = ((seq_len - 1)  * num_patches, 3, H, W)
             patch_idx: [x_idx, y_idx, t_idx] for each patch

        """

        to_patches = self._get_full_seq(save_file, step_num)

        states, diffs, mask, states_shifted = self._ds_get_pt(to_patches)

        # Get positions / times for each patch
        seq_dim = (self.seq_len - 1) * self.N_patch
        arange = np.arange(seq_dim)
        x_idx = arange % self.N_x_patch
        y_idx = (arange // self.N_x_patch) % self.N_y_patch
        t_idx = arange // self.N_patch

        position_ids = np.stack([x_idx, y_idx, t_idx], axis=1)

<<<<<<< HEAD
        if self.normalize:
            states = self._normalize(states)
            diffs = self._normalize(diffs)
            states_shifted = self._normalize(states_shifted)

        return states, diffs, mask, torch.from_numpy(position_ids), states_shifted
=======
        return states, diffs, mask, torch.from_numpy(position_ids)
>>>>>>> a4983e8f

    def _get_step(self, triang, tri_index, grid_x, grid_y, save_data, step_num):
        """
        Returns all interpolated measurements for a given step, including padding.
        """
        Vx = save_data['velocity'][step_num][:, 0]
        Vy = save_data['velocity'][step_num][:, 1]
        P = save_data['pressure'][step_num][:, 0]

        Vx_interp, Vx_mask = to_grid(Vx, grid_x, grid_y, triang, tri_index)
        Vy_interp, Vy_mask = to_grid(Vy, grid_x, grid_y, triang, tri_index)
        P_interp, P_mask = to_grid(P, grid_x, grid_y, triang, tri_index)

        step_state = np.stack([Vx_interp, Vy_interp, P_interp], axis=0)

        if self.pad:
            step_state, P_mask = self._pad(step_state, P_mask)

        return step_state, P_mask

    def _patch(self, states: torch.Tensor):
        """
        Patches a batch of images.
        Returns a tensor of shape (bs, C, patch_h, patch_w, num_patches)
        """
        bs, C, _, _ = states.shape
        ph, pw = self.patch_size
        # states = states.unsqueeze(0)

        st = time.time()
        patches = torch.nn.functional.unfold(states, kernel_size=self.patch_size, stride=self.stride)

        if time.time() - st > 0.1:
            c_print(f"Time to patch: {time.time() - st:.3g}s", 'green')

        # Reshape patches to (bs, N, C, ph, pw, num_patches)
        patches_reshaped = patches.view(bs, C, ph, pw, patches.size(2))
        return patches_reshaped

    def _pad(self, state, mask):
        """ Pad state and mask so they can be evenly patched."""
        _, w, h = state.shape
        pad_width = (-w % self.patch_size[0])
        pad_height = (-h % self.patch_size[1])

        padding = (
            (0, 0),  # No padding on channel dimension
            (pad_width // 2, pad_width - pad_width // 2),  # Left, Right padding
            (pad_height // 2, pad_height - pad_height // 2),  # Top, Bottom padding
        )

        padding = np.array(padding)
        state_pad = np.pad(state, padding, mode='constant', constant_values=0)
        mask_pad = np.pad(mask, padding[1:], mode='constant', constant_values=1)
        return state_pad, mask_pad

    def _load_step(self, save_file):
        """ Load save file from disk and calculate mesh interpolation triangles"""

        with open(f"{self.load_dir}/{save_file}", 'rb') as f:
            save_data = pickle.load(f)  # ['faces', 'mesh_pos', 'velocity', 'pressure']
        pos = save_data['mesh_pos']
        faces = save_data['cells']

        triang, tri_index, grid_x, grid_y = get_mesh_interpolation(pos, faces, self.resolution)

        return triang, tri_index, grid_x, grid_y, save_data

    def _get_full_seq(self, save_file=None, step_num=None):
        """ Returns numpy arrays of sequence, ready to be patched.
            Required to avoid pytorch multiprocessing bug.

            Return shape: (seq_len, C+1, H, W)
        """
        if save_file is None:
            save_file = random.choice(self.save_files)
        elif isinstance(save_file, int):
            save_file = self.save_files[save_file]

        if step_num is None:
            step_num = np.random.randint(0, self.max_step_num)
        if step_num > self.max_step_num:
            c_print(f"Step number {step_num} too high, setting to max step number {self.max_step_num}", 'red')
            step_num = self.max_step_num

        triang, tri_index, grid_x, grid_y, save_data = self._load_step(save_file)

        to_patches = []
        for i in range(step_num, step_num + self.seq_len * self.seq_interval, self.seq_interval):
            state, mask = self._get_step(triang, tri_index, grid_x, grid_y, save_data, step_num=i)

            # Patch mask with state
            to_patch = np.concatenate([state, mask[None, :, :]], axis=0)
            to_patches.append(to_patch)

        return np.stack(to_patches)

    def _ds_get_pt(self, to_patches: np.ndarray):
        """ Pytorch section of ds_get to avoid multiprocessing bug.
            to_patches.shape = (seq_len, C+1, H, W) where last channel dim is mask.
        """

        to_patches = torch.from_numpy(to_patches).float()

        patches = self._patch(to_patches)

        states = patches[:, :-1]
        masks = patches[:, -1]

        # Permute to (seq_len, num_patches, C, H, W)
        states = torch.permute(states, [0, 4, 1, 2, 3])
        masks = torch.permute(masks, [0, 3, 1, 2])

        if self.normalize:
            states = self._normalize(states)

        if self.fit_diffs:
            target = states[1:] - states[:-1]  # shape = (seq_len, num_patches, C, H, W)
        else:
            target = states[1:]

        # Compute targets and discard last state that has no diff
        states_shifted = states[1:]
        states = states[:-1]

        # Reshape into a continuous sequence
        seq_dim = (self.seq_len - 1) * self.N_patch
        states = states.reshape(seq_dim, 3, self.patch_size[0], self.patch_size[1])
        states_shifted = states_shifted.reshape(seq_dim, 3, self.patch_size[0], self.patch_size[1])
        target = target.reshape(seq_dim, 3, self.patch_size[0], self.patch_size[1])

        # Reshape mask. All masks are the same
        masks = masks[:-1].reshape(seq_dim, 1, self.patch_size[0], self.patch_size[1]).repeat(1, 3, 1, 1)

        return states, target, masks.bool(), states_shifted

<<<<<<< HEAD
    def _normalize(self, tensor):
=======
    def _normalize(self, states):
>>>>>>> a4983e8f

        # Coordinate
        # State 0:  0.823, 0.3315
        # Diff 0: 1.614e-05, 0.000512
        # 0.195, 0.000515
        # Coordinate
        # State 1:  0.0005865, 0.01351
        # Diff 1: 3.7e-06, 0.0005696
        # 0.0135, 0.000572
        # Coordinate
        # State 2:  0.04763, 0.07536
        # Diff 2: -0.002683, 0.00208
        # 0.0739, 0.00208
        raise NotImplementedError("Normalisation is tricky when x and y velocities have different scale, even though the system is x_y invariant")

        s0_mean, s0_var = 0.823, 0.3315
        s1_mean, s1_var = 0.0005865, 0.01351
        s2_mean, s2_var = 0.04763, 0.07536

        means = torch.tensor([s0_mean, s1_mean, s2_mean]).reshape(1, 3, 1, 1)
        stds = torch.sqrt(torch.tensor([s0_var, s1_var, s2_var]).reshape(1, 3, 1, 1))

        # Normalise states
<<<<<<< HEAD
        tensor = tensor - means
        tensor = tensor / stds

        return tensor
=======
        states = states - means
        states = states / stds

        return states
>>>>>>> a4983e8f

    def __len__(self):
        return len(self.save_files)


def plot_all_patches():
    patch_size, stride = (16, 16), (16, 16)

    seq_dl = MGNDataset(load_dir="/home/bubbles/Documents/LLM_Fluid/ds/MGN/cylinder_dataset", resolution=240, patch_size=patch_size, stride=stride,
                        seq_len=10, seq_interval=2, normalize=False, fit_diffs=True)

    ds = DataLoader(seq_dl, batch_size=8, num_workers=8, prefetch_factor=2, shuffle=True)

    for batch in ds:
        state, diffs, mask, pos_id = batch
        break

    x_count, y_count = seq_dl.N_x_patch, seq_dl.N_y_patch

    p_shows = state[0]
    fig, axes = plt.subplots(y_count, x_count, figsize=(16, 4))
    for i in range(y_count):
        for j in range(x_count):
            p_show = p_shows[i + j * y_count].numpy()
            p_show = np.transpose(p_show, (2, 1, 0))

            min, max = seq_dl.ds_min_max[0]

            axes[i, j].imshow(p_show[:, :, 0], vmin=min * 1.5, vmax=max * 1.5)
            axes[i, j].axis('off')
    plt.tight_layout()
    plt.show()

    p_shows = diffs[0]
    fig, axes = plt.subplots(y_count, x_count, figsize=(16, 4))
    for i in range(y_count):
        for j in range(x_count):
            p_show = p_shows[i + j * y_count].numpy()
            p_show = np.transpose(p_show, (2, 1, 0))

            min, max = -0.005, 0.005  # seq_dl.ds_min_max[0]

            axes[i, j].imshow(p_show[:, :, 0], vmin=min, vmax=max)
            axes[i, j].axis('off')
    plt.tight_layout()
    plt.show()


if __name__ == '__main__':
    from matplotlib import pyplot as plt

    # plot_patches(None, 10, 20)
    plot_all_patches()<|MERGE_RESOLUTION|>--- conflicted
+++ resolved
@@ -81,7 +81,7 @@
 
         to_patches = self._get_full_seq(save_file, step_num)
 
-        states, diffs, mask, states_shifted = self._ds_get_pt(to_patches)
+        states, diffs, mask = self._ds_get_pt(to_patches)
 
         # Get positions / times for each patch
         seq_dim = (self.seq_len - 1) * self.N_patch
@@ -92,16 +92,7 @@
 
         position_ids = np.stack([x_idx, y_idx, t_idx], axis=1)
 
-<<<<<<< HEAD
-        if self.normalize:
-            states = self._normalize(states)
-            diffs = self._normalize(diffs)
-            states_shifted = self._normalize(states_shifted)
-
-        return states, diffs, mask, torch.from_numpy(position_ids), states_shifted
-=======
         return states, diffs, mask, torch.from_numpy(position_ids)
->>>>>>> a4983e8f
 
     def _get_step(self, triang, tri_index, grid_x, grid_y, save_data, step_num):
         """
@@ -222,27 +213,20 @@
             target = states[1:] - states[:-1]  # shape = (seq_len, num_patches, C, H, W)
         else:
             target = states[1:]
-
         # Compute targets and discard last state that has no diff
-        states_shifted = states[1:]
         states = states[:-1]
 
         # Reshape into a continuous sequence
         seq_dim = (self.seq_len - 1) * self.N_patch
         states = states.reshape(seq_dim, 3, self.patch_size[0], self.patch_size[1])
-        states_shifted = states_shifted.reshape(seq_dim, 3, self.patch_size[0], self.patch_size[1])
         target = target.reshape(seq_dim, 3, self.patch_size[0], self.patch_size[1])
 
         # Reshape mask. All masks are the same
         masks = masks[:-1].reshape(seq_dim, 1, self.patch_size[0], self.patch_size[1]).repeat(1, 3, 1, 1)
 
-        return states, target, masks.bool(), states_shifted
-
-<<<<<<< HEAD
-    def _normalize(self, tensor):
-=======
+        return states, target, masks.bool()
+
     def _normalize(self, states):
->>>>>>> a4983e8f
 
         # Coordinate
         # State 0:  0.823, 0.3315
@@ -266,17 +250,10 @@
         stds = torch.sqrt(torch.tensor([s0_var, s1_var, s2_var]).reshape(1, 3, 1, 1))
 
         # Normalise states
-<<<<<<< HEAD
-        tensor = tensor - means
-        tensor = tensor / stds
-
-        return tensor
-=======
         states = states - means
         states = states / stds
 
         return states
->>>>>>> a4983e8f
 
     def __len__(self):
         return len(self.save_files)
