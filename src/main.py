--- conflicted
+++ resolved
@@ -11,22 +11,14 @@
 from tqdm import trange, tqdm
 
 from trainer import Trainer, get_data_loader
-<<<<<<< HEAD
-from utils import set_seed, load_params_from_file, get_available_device, get_accelerator
-=======
-from utils import set_seed, load_yaml_from_file, get_available_device, make_save_folder, save_cfg
->>>>>>> eb11b74d
+from utils import set_seed, load_yaml_from_file, get_available_device, get_accelerator, make_save_folder, save_cfg
 from models.model import MultivariateTimeLLM
 
 logging.basicConfig(level=logging.INFO,
                     format=f'[{__name__}:%(levelname)s] %(message)s')
 
 
-<<<<<<< HEAD
 def run_train_epoch(dataloader, trainer: Trainer, optimizer, accelerator: Accelerator):
-=======
-def run_train_epoch(dataloader, trainer: Trainer):
->>>>>>> eb11b74d
     trainer.model.train()
 
     metrics_per_epoch = []
@@ -37,26 +29,17 @@
         with accelerator.autocast():
             loss, log_metrics_dict = trainer.run_train_step(states, diffs, bc_mask, position_ids)
 
-<<<<<<< HEAD
             # Backpropagation
             optimizer.zero_grad()
             accelerator.backward(loss)
             torch.nn.utils.clip_grad_norm_(trainer.model.parameters(), max_norm=1.0)
             optimizer.step()
-=======
-        # Backpropagation
-        trainer.optimizer.zero_grad()
-        loss.backward()
-        torch.nn.utils.clip_grad_norm_(trainer.model.parameters(), max_norm=1.0)
-        trainer.optimizer.step()
->>>>>>> eb11b74d
 
         dataloader_iterator.set_description(f"Iterating batches (Batch Idx: {batch_idx + 1} | Loss: {log_metrics_dict['train_loss']:.3g})")
         dataloader_iterator.refresh()
 
         # Keep track of metrics
         metrics_per_epoch.append(log_metrics_dict)
-        #exit(1)
 
     trainer.scheduler.step()
 
@@ -74,18 +57,10 @@
     training_params = load_yaml_from_file(args.config_path)
     logging.info(f"Parameters for training: {training_params}")
 
-<<<<<<< HEAD
-    # Wandb
-    if training_params['enable_wandb'] is False:
-        os.environ['WANDB_MODE'] = 'disabled'
-
-    wandb.init(project="llm4multivariatets", entity="adrianbzgteam", config=training_params)
-=======
     # Make save folder and save config
     save_path = make_save_folder(training_params['checkpoint_save_path'], args.save_folder)
     logging.info(f"Saving checkpoints to: {save_path}")
     save_cfg(args.config_path, save_path)  # WandB saves it, but make another copy anyway.
->>>>>>> eb11b74d
 
     # Get the model
     precision = torch.bfloat16 if training_params['half_precision'] else torch.float32
@@ -103,7 +78,6 @@
         os.environ['WANDB_MODE'] = 'disabled'
 
     wandb.init(project="llm4multivariatets", entity="adrianbzgteam", config=training_params)
-    # wandb.config.update(training_params)
 
     # Prepare model, optimizer and dataloader for training
     accelerator = get_accelerator()
@@ -112,13 +86,9 @@
     epoch_iterator = trange(training_params["num_epochs"], desc="Training", position=0, leave=True)
     for epoch_idx, epoch in enumerate(epoch_iterator):
         train_log_metrics = run_train_epoch(dataloader=train_dataloader,
-<<<<<<< HEAD
                                             trainer=trainer,
                                             optimizer=optimizer,
                                             accelerator=accelerator)
-=======
-                                            trainer=trainer)
->>>>>>> eb11b74d
 
         wandb.log(train_log_metrics, step=epoch_idx)
 
@@ -126,22 +96,16 @@
         epoch_iterator.refresh()
 
         # Save model checkpoint
-<<<<<<< HEAD
-        if training_params['save_model_each'] > 0 and epoch_idx % training_params['save_model_each'] == 0 and epoch_idx > 0:
+        if training_params['save_model_each'] > 0 and epoch_idx % training_params['save_model_each'] == 0:
             accelerator.wait_for_everyone()
-            checkpoint_file_path = os.path.join(training_params['checkpoint_save_path'],
-                                                f'llm4multivariatets_step_{epoch_idx}.pth')
-=======
-        if training_params['save_model_each'] > 0 and epoch_idx % training_params['save_model_each'] == 0:
             checkpoint_file_path = os.path.join(save_path, f'step_{epoch_idx}.pth')
->>>>>>> eb11b74d
 
             checkpoint = {'params': training_params,
                           'state_dict': trainer.model.state_dict(),
-                          'optimizer': trainer.optimizer.state_dict()}
+                          'optimizer': optimizer.state_dict()}
 
             logging.info(f"Saving model checkpoint at epoch {epoch_idx} to {checkpoint_file_path}")
-            accelerator.save_model(checkpoint, checkpoint_file_path)
+            torch.save(checkpoint, checkpoint_file_path)
 
     # Close wandb
     wandb.finish()
