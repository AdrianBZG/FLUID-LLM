"""
Main entrypoint for training
"""
import os
import sys
import argparse
from random import random
from cprint import c_print
import numpy as np
import torch
import wandb
from accelerate import Accelerator
from tqdm import tqdm
import time
import logging

from trainer import Trainer
from utils_model import get_data_loader
from utils import set_seed, load_yaml_from_file, get_available_device, get_accelerator, make_save_folder, save_cfg, process_metrics
from models.model import MultivariateTimeLLM
from dataloader.ds_props import DSProps

torch._logging.set_logs(dynamo=logging.CRITICAL)

logging.basicConfig(level=logging.INFO,
                    format=f'[{__name__}:%(levelname)s] %(message)s')


def get_model(training_params, ds_props):
    # Get the model
    model = MultivariateTimeLLM(training_params, ds_props, device_map=get_available_device())

    # Get the Trainer
    trainer = Trainer(params=training_params,
                      model=model,
                      ds_props=ds_props)

    optimizer, scheduler = trainer.prepare_optimizers()

    return model, optimizer, scheduler, trainer


def select_run_mode(trainer: Trainer, gen_cfg: dict, train_dl, gen_dl, epoch):
    gen_settings = (trainer.run_gen_train_step, gen_dl, 'Gen')
    notf_settings = (trainer.run_notf_train_step, gen_dl, 'Gen')
    autoreg_settings = (trainer.run_train_step, train_dl, 'Autoreg')

    if gen_cfg['start_epoch'] != 0 and epoch < gen_cfg['start_epoch']:
        return autoreg_settings

    use_teacher_forcing = random() < gen_cfg['tf_prob']
    if use_teacher_forcing:
        return autoreg_settings
    else:
        if gen_cfg['tf_mode'] == 'gen':
            return gen_settings
        elif gen_cfg['tf_mode'] == 'notf':
            return notf_settings
    assert False, f"Invalid configuration {gen_cfg['tf_mode']}"


def run_train_epoch(run_fn: callable, dataloader, trainer: Trainer, optimizer, scheduler, accelerator: Accelerator):
    metrics_per_epoch = []
    dataloader_iterator = tqdm(dataloader, desc="Training", leave=False)
    for batch_idx, batch in enumerate(dataloader_iterator):

        optimizer.zero_grad(set_to_none=True)
        with accelerator.accumulate([trainer.model]):
            loss, log_metrics = run_fn(batch)

            # Backpropagation
            accelerator.backward(loss)
            optimizer.step()

            if batch_idx % 5 == 0:
                dataloader_iterator.set_description(
                    f"Iterating batches (Batch Idx: {batch_idx + 1} | Loss: {log_metrics['loss']:.3g} | N_RMSE: {log_metrics['N_RMSE'].mean():.3g})")
                dataloader_iterator.refresh()
        # Keep track of metrics
        metrics_per_epoch.append(log_metrics)

    scheduler.step()

    return metrics_per_epoch


def val_epoch(val_dl, trainer):
    val_metrics_ep = []
    dl_iterator = tqdm(val_dl, desc="Validation", leave=False)
    for batch_idx, batch in enumerate(dl_iterator):
        log_metrics_dict = trainer.run_val_step(batch)

        val_metrics_ep.append(log_metrics_dict)
    return val_metrics_ep


def train_run(train_cfg, save_path, autoreg_dl, gen_dl, valid_dl, trainer, optimizer, scheduler, accelerator, start_ep=0):
    st = time.time()
    val_steps = len(valid_dl)
    for epoch_idx in range(train_cfg["num_epochs"]):
        # Train Step
        run_fn, run_dl, run_mode = select_run_mode(trainer, train_cfg['teacher_forcing'], autoreg_dl, gen_dl, epoch_idx + start_ep)

        train_log_metrics = run_train_epoch(run_fn=run_fn,
                                            dataloader=run_dl,
                                            trainer=trainer,
                                            optimizer=optimizer,
                                            scheduler=scheduler,
                                            accelerator=accelerator)

        train_log, loss, nrmse = process_metrics(train_log_metrics, len(run_dl), run_mode, "train")
        train_log['lr'] = optimizer.param_groups[0]['lr']
        wandb.log(train_log, step=epoch_idx + start_ep)

        # Validation Step
        if epoch_idx % 3 == 0:
            val_metrics = val_epoch(valid_dl, trainer)
            val_log, val_loss, val_nmrse = process_metrics(val_metrics, val_steps, "Gen", "val")
            wandb.log(val_log, step=epoch_idx + start_ep)
        else:
            val_loss, val_nmrse = 0., 0.

        t = time.time() - st
        st = time.time()
        print(
            f"Epoch: {epoch_idx + 1}: "
            f"Training (Loss: {loss:.4g} | N_RMSE: {nrmse:.5g}) - "
            f"Validation (Loss: {val_loss:.4g} | N_RMSE: {val_nmrse:.5g})"
            f"      Time: {t:.1f}"
        )

        # Save model checkpoint
        if train_cfg['save_on'] and train_cfg['save_model_each'] > 0 and epoch_idx % train_cfg['save_model_each'] == 0: #  and epoch_idx > 0:
            accelerator.wait_for_everyone()
            checkpoint_file_path = os.path.join(save_path, f'step_{epoch_idx}.pth')

            checkpoint = {'params': train_cfg,
                          'state_dict': trainer.model.state_dict(),
                          'optimizer': optimizer.state_dict(),
                          'scheduler': scheduler.state_dict()}

            logging.info(f"Saving model checkpoint at epoch {epoch_idx} to {checkpoint_file_path}")
            torch.save(checkpoint, checkpoint_file_path)


def run_everything(train_cfg, autoreg_dl, gen_dl, valid_dl, model_components, args, start_ep=0):
    model, optimizer, scheduler, trainer = model_components

    # Prepare accelerator
    accelerator = get_accelerator(precision='bf16')
    model, optimizer, autoreg_dl, gen_dl, valid_dl, scheduler = accelerator.prepare(model, optimizer, autoreg_dl, gen_dl, valid_dl, scheduler)
    trainer.model = model

    # Wandb, save and logging
    if train_cfg['enable_wandb'] is False:
        os.environ['WANDB_MODE'] = 'disabled'
    tag = "airfoil" if "airfoil" in train_cfg['load_dir'] else "25_validation"
    c_print(f'{tag = }', color="magenta")
    wandb.init(project="llm4multivariatets", entity="adrianbzgteam", tags=[tag], config=train_cfg)
    wandb.save(args.config_path)
    run_name = wandb.run.name

    save_path = make_save_folder(train_cfg['checkpoint_save_path'], args.save_folder, save_on=train_cfg['save_on'])
    logging.info(f"Saving checkpoints to: {save_path}")
    save_cfg(args.config_path, save_path)  # WandB saves it, but make another copy anyway.
    with open(f"{save_path}/{run_name}", 'w') as f:
        f.write(run_name)

    train_run(train_cfg, save_path, autoreg_dl, gen_dl, valid_dl, trainer, optimizer, scheduler, accelerator, start_ep=start_ep)

    # Close wandb
    wandb.finish()


def main(args):
    set_seed()
    train_cfg = load_yaml_from_file(args.config_path)
    logging.info(f"Parameters for training: {train_cfg}")

    # Modify configs for dataloaders
    autoreg_cfg = dict(train_cfg)
    autoreg_cfg['seq_len'] = train_cfg['autoreg_seq_len']
    # gen_cfg = dict(train_cfg)
    # gen_cfg['seq_len'] = train_cfg['gen_seq_len']
    val_cfg = dict(train_cfg)
    val_cfg['seq_len'] = train_cfg['val_seq_len']

    autoreg_dl, ds_props = get_data_loader(autoreg_cfg, mode="train")  # Main dataloader for model params max_seq_len.
    gen_dl = autoreg_dl  # get_data_loader(gen_cfg, mode="train")
    valid_dl, _ = get_data_loader(val_cfg, mode="valid")

    model_components = get_model(train_cfg, ds_props)
    run_everything(train_cfg, autoreg_dl, gen_dl, valid_dl, model_components, args)


if __name__ == '__main__':
    parser = argparse.ArgumentParser()
    parser.add_argument('--config_path',
                        default="configs/training1.yaml",
                        help='Path to the json config for training')
    parser.add_argument('--save_folder',
                        help='Path to save model checkpoints. Defaults to time', default=None)

    args = parser.parse_args(sys.argv[1:])
    try:
        main(args)
    except Exception as e:
<<<<<<< HEAD
        raise e
    else:
        time.sleep(1)  # Replace with your actual program logic

=======
        raise e
>>>>>>> 766f1c5e
<|MERGE_RESOLUTION|>--- conflicted
+++ resolved
@@ -205,11 +205,4 @@
     try:
         main(args)
     except Exception as e:
-<<<<<<< HEAD
         raise e
-    else:
-        time.sleep(1)  # Replace with your actual program logic
-
-=======
-        raise e
->>>>>>> 766f1c5e
