--- conflicted
+++ resolved
@@ -17,15 +17,9 @@
 
 logging.basicConfig(level=logging.INFO,
                     format=f'[{__name__}:%(levelname)s] %(message)s')
-<<<<<<< HEAD
-
-
-def test_generate(model, cfg, seq_len, seq_interval):
-=======
 
 
 def test_generate(model: MultivariateTimeLLM, cfg, seq_len, seq_interval):
->>>>>>> 1f1a3022
     ds = MGNSeqDataloader(load_dir=cfg['load_dir'],
                           resolution=cfg['resolution'],
                           patch_size=cfg['patch_size'],
@@ -47,20 +41,6 @@
     model.generate(states, diffs, bc_mask, position_ids, N_patch)
 
 
-<<<<<<< HEAD
-def run_train_epoch(dataloader, trainer, optimizer):
-    trainer.model.train()
-
-    states, diffs, bc_mask, position_ids = dataloader.get_batch()  # TODO: Change this to get number of batches to iterate over.
-
-    loss, log_metrics_dict = trainer.run_train_step(states, diffs, bc_mask, position_ids)
-
-    # Backpropagation
-    optimizer.zero_grad()
-    loss.backward()
-    torch.nn.utils.clip_grad_norm_(trainer.model.parameters(), max_norm=1.0)
-    optimizer.step()
-=======
 def run_train_epoch(dataloader, trainer: Trainer, optimizer):
     trainer.model.train()
 
@@ -74,7 +54,6 @@
         loss.backward()
         torch.nn.utils.clip_grad_norm_(trainer.model.parameters(), max_norm=1.0)
         optimizer.step()
->>>>>>> 1f1a3022
 
     return log_metrics_dict
 
@@ -112,9 +91,4 @@
 
         logging.info(f'[TRAIN]: Epoch [{epoch + 1}] Metrics: {train_log_metrics}')
 
-<<<<<<< HEAD
-    #train_loop(model, training_params)
-    #test_generate(model, training_params, seq_len=10, seq_interval=10)
-=======
-    test_generate(model, training_params, seq_len=10, seq_interval=2)
->>>>>>> 1f1a3022
+    test_generate(model, training_params, seq_len=10, seq_interval=2)