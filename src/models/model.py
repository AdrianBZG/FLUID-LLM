import torch
import torch.nn as nn
from transformers import AutoConfig, AutoModel, AutoTokenizer, AutoModelForCausalLM
import transformers
from peft import LoraConfig, get_peft_model
from cprint import c_print

from utils import freeze_model, unfreeze_model
from models.layers.input_embeddings import InputEmbeddings
from models.layers.patch_decoder import PatchDecoder

transformers.logging.set_verbosity_error()


class MultivariateTimeLLM(nn.Module):
    def __init__(self, config, device_map='cpu'):
        super().__init__()

        self.config = config
        self.task_name = config['task_name']

        # Get LLM backbone config and adapt appropriately
        # Ex.: huggyllama/llama-7b, openai-community/gpt2, google-bert/bert-base-uncased
        llm_config = AutoConfig.from_pretrained(config['llm_backbone'])
        assert llm_config.num_hidden_layers >= config['llm_layers'], f"Requested number of layers is greater than the model's {llm_config.num_hidden_layers}!"
        llm_config.num_hidden_layers = config['llm_layers']
        llm_config.output_attentions = True
        llm_config.output_hidden_states = True
        self.llm_config = llm_config

        self.backbone = AutoModel.from_pretrained(
            pretrained_model_name_or_path=config['llm_backbone'],
            trust_remote_code=True,
            local_files_only=False,
            config=self.llm_config,
            load_in_4bit=config['llm_4bit_loading'],
            device_map=device_map,
            attn_implementation="flash_attention_2" if config['flash_attention'] else "eager",
        )

        c_print(f'LLM config: {llm_config}', color='green')

        if config['use_bos_token']:
            self.tokenizer = AutoTokenizer.from_pretrained(
                config['llm_backbone'],
                trust_remote_code=True,
                local_files_only=False
            )

            # Get the BOS token
            BOS_id = self.tokenizer.bos_token_id
            embeddings = self.backbone.get_input_embeddings()
            BOS_embed = embeddings(torch.tensor(BOS_id).to(device_map)).clone()
            self.BOS_embed = torch.nn.Parameter(BOS_embed)

        self.llm_in_dim = self.backbone.get_input_embeddings().weight.shape[1]

        self.N, self.M = config["patch_size"]
        self.patch_in_dim = self.N * self.M * 3

        # Input and output embeddings
        self.input_embeddings = InputEmbeddings(self.patch_in_dim,
                                                self.llm_in_dim,
                                                self.config['encoder_params'],
                                                config['input_emb_layer_dropout'],
                                                self.config['input_emb_layer_norm_eps'],  # self.llm_config.layer_norm_epsilon,
                                                self.config['max_num_embed'],
                                                pos_embedding_type=config['pos_embedding_type'],
                                                init_pos_embed=config['init_pos_embed'],
                                                use_self_attn=config['use_patches_self_attention'])

        self.output_layer = PatchDecoder(self.llm_in_dim, self.patch_in_dim, self.config['decoder_params'])

        # Adjust the backbone for time series task
        self._adjust_backbone()
        self.to(device_map)

        self.device_map = device_map

    def _adjust_backbone(self):
        # Freeze backbone parameters
        freeze_model(self.backbone)

        if not self.config['freeze_llm']:
            config = LoraConfig(**self.config['lora_config'])
            self.backbone = get_peft_model(self.backbone, config)
            self.backbone.print_trainable_parameters()

    def forward(self, x, position_ids):
        batch_size = x.shape[0]

        # Encode with patch embedder
        x_enc = self.input_embeddings(x, position_ids)
        if self.config['use_bos_token']:
            x_enc = torch.cat([self.BOS_embed.unsqueeze(0).expand(batch_size, -1, -1), x_enc], dim=1)
            backbone_out = self.backbone(inputs_embeds=x_enc)
            backbone_out = backbone_out.last_hidden_state[:, 1:]
        else:
            # Pass through frozen LLM
            backbone_out = self.backbone(inputs_embeds=x_enc)
            backbone_out = backbone_out.last_hidden_state

        # Decode hidden state given by the LLM
        _, seq_len, _ = backbone_out.shape
        decoder_out = self.output_layer(backbone_out)
        decoder_out = decoder_out.view(batch_size, seq_len, 3, self.N, self.M)

        return backbone_out, decoder_out

    @torch.no_grad()
    def generate(self, batch_data, N_patch):
        states, diffs, bc_mask, position_ids = batch_data

        init_state_fp32 = states[:, :N_patch].to(torch.float32).to(self.device_map)
        init_history_fp32 = diffs[:, :N_patch].to(torch.float32).to(self.device_map)

        position_ids, bc_mask = position_ids.to(self.device_map), bc_mask.to(self.device_map)

        # Keep track of predictions (in fp32)
        history_states = init_state_fp32
        history_diffs = init_history_fp32  # Init with one timestep
        # Start with history patches, and extrapolate for 1 patch
        for state_no in range(states.shape[1] // N_patch - 1):
            print(f'{state_no = }')

            for i in range(N_patch):
                next_patch = N_patch * (state_no + 1) + i
                last_state_patch = N_patch * state_no + i

                pos_id = position_ids[:, :next_patch + 1]

                # Generate current patch using diffs
                # cur_state = history_states[:, last_state_patch] + history_diffs[:, last_state_patch]
                # cur_state = cur_state.unsqueeze(1)
                # history_states = torch.cat([history_states, cur_state], dim=1)

                # Generate current patch using diffs
                # More numerically stable version by adding on all histories to init_state_fp32
                want_idx = torch.arange(i, next_patch, N_patch).to(self.device_map)
                past_diffs = history_diffs[:, want_idx].sum(dim=1, )
                cur_state = init_state_fp32[:, i] + past_diffs
                cur_state = cur_state.unsqueeze(1)
                history_states = torch.cat([history_states, cur_state], dim=1)

                # Sliding history for long context
                if state_no > 8:
                    in_hist = history_states[:, -9 * N_patch - i - 1:]
                    pos_id = pos_id[:, -9 * N_patch - i - 1:].clone()
                    pos_id[:, :, 2] = pos_id[:, :, 2] - (state_no - 8)
                else:
                    in_hist = history_states

                # Predict next diff
                with torch.no_grad():
<<<<<<< HEAD
                    _, pred_diff = self(in_hist, pos_id)
                pred_diff = pred_diff[:, -1:]
=======
                    _, pred_diff = self(in_hist.to(self.precision), pos_id)
                pred_diff = pred_diff[:, -1:] / self.config['diff_scale_factor']
>>>>>>> 5d6be785
                # Mask off boundary
                mask = bc_mask[:, last_state_patch: last_state_patch + 1]
                pred_diff[mask] = 0.

                pred_diff = pred_diff.to(torch.float32)
                history_diffs = torch.cat([history_diffs, pred_diff], dim=1)

                # pred_diff = diffs[:, next_patch: next_patch + 1].to(torch.float32)
                # history_diffs = torch.cat([history_diffs, pred_diff], dim=1)

        return history_states, history_diffs<|MERGE_RESOLUTION|>--- conflicted
+++ resolved
@@ -62,7 +62,7 @@
         self.input_embeddings = InputEmbeddings(self.patch_in_dim,
                                                 self.llm_in_dim,
                                                 self.config['encoder_params'],
-                                                config['input_emb_layer_dropout'],
+                                                self.config['input_emb_layer_dropout'],
                                                 self.config['input_emb_layer_norm_eps'],  # self.llm_config.layer_norm_epsilon,
                                                 self.config['max_num_embed'],
                                                 pos_embedding_type=config['pos_embedding_type'],
@@ -94,11 +94,11 @@
         if self.config['use_bos_token']:
             x_enc = torch.cat([self.BOS_embed.unsqueeze(0).expand(batch_size, -1, -1), x_enc], dim=1)
             backbone_out = self.backbone(inputs_embeds=x_enc)
-            backbone_out = backbone_out.last_hidden_state[:, 1:]
+            backbone_out = backbone_out.hidden_states[-1][:, 1:]
         else:
             # Pass through frozen LLM
             backbone_out = self.backbone(inputs_embeds=x_enc)
-            backbone_out = backbone_out.last_hidden_state
+            backbone_out = backbone_out.hidden_states[-1]
 
         # Decode hidden state given by the LLM
         _, seq_len, _ = backbone_out.shape
@@ -152,13 +152,8 @@
 
                 # Predict next diff
                 with torch.no_grad():
-<<<<<<< HEAD
                     _, pred_diff = self(in_hist, pos_id)
-                pred_diff = pred_diff[:, -1:]
-=======
-                    _, pred_diff = self(in_hist.to(self.precision), pos_id)
                 pred_diff = pred_diff[:, -1:] / self.config['diff_scale_factor']
->>>>>>> 5d6be785
                 # Mask off boundary
                 mask = bc_mask[:, last_state_patch: last_state_patch + 1]
                 pred_diff[mask] = 0.
